// Package providers implements various LLM providers and their utility functions.
// This file contains the Vertex provider implementation.
package providers

import (
	"bytes"
	"context"
	"crypto/sha256"
	"encoding/hex"
	"errors"
	"fmt"
	"io"
	"net/http"
	"strings"
	"sync"

	"golang.org/x/oauth2/google"

	"github.com/bytedance/sonic"
	schemas "github.com/maximhq/bifrost/core/schemas"
	"github.com/maximhq/bifrost/core/schemas/api"
)

type VertexError struct {
	Error struct {
		Code    int    `json:"code"`
		Message string `json:"message"`
		Status  string `json:"status"`
	} `json:"error"`
}

// vertexClientPool provides a pool/cache for authenticated Vertex HTTP clients.
// This avoids creating and authenticating clients for every request.
// Uses sync.Map for atomic operations without explicit locking.
var vertexClientPool sync.Map

// getClientKey generates a unique key for caching authenticated clients.
// It uses a hash of the auth credentials for security.
func getClientKey(authCredentials string) string {
	hash := sha256.Sum256([]byte(authCredentials))
	return hex.EncodeToString(hash[:])
}

// removeVertexClient removes a specific client from the pool.
// This should be called when:
// - API returns authentication/authorization errors (401, 403)
// - Auth client creation fails
// - Network errors that might indicate credential issues
// This ensures we don't keep using potentially invalid clients.
func removeVertexClient(authCredentials string) {
	clientKey := getClientKey(authCredentials)
	vertexClientPool.Delete(clientKey)
}

// VertexProvider implements the Provider interface for Google's Vertex AI API.
type VertexProvider struct {
	logger              schemas.Logger        // Logger for provider operations
	networkConfig       schemas.NetworkConfig // Network configuration including extra headers
	sendBackRawResponse bool                  // Whether to include raw response in BifrostResponse
}

// NewVertexProvider creates a new Vertex provider instance.
// It initializes the HTTP client with the provided configuration and sets up response pools.
// The client is configured with timeouts, concurrency limits, and optional proxy settings.
func NewVertexProvider(config *schemas.ProviderConfig, logger schemas.Logger) (*VertexProvider, error) {
	config.CheckAndSetDefaults()

	// Pre-warm response pools
	for range config.ConcurrencyAndBufferSize.Concurrency {
		openAIResponsePool.Put(&api.OpenAIResponse{})
		anthropicChatResponsePool.Put(&api.AnthropicChatResponse{})

	}

	return &VertexProvider{
		logger:              logger,
		networkConfig:       config.NetworkConfig,
		sendBackRawResponse: config.SendBackRawResponse,
	}, nil
}

// getAuthClient returns an authenticated HTTP client for Vertex AI API requests.
// This function implements client pooling to avoid creating and authenticating
// clients for every request, which significantly improves performance by:
// - Avoiding repeated JWT config creation
// - Reusing OAuth2 token refresh logic
// - Reducing authentication overhead
func getAuthClient(key schemas.Key) (*http.Client, error) {
	if key.VertexKeyConfig == nil {
		return nil, fmt.Errorf("vertex key config is not set")
	}

	authCredentials := key.VertexKeyConfig.AuthCredentials

	if authCredentials == "" {
		return nil, fmt.Errorf("auth credentials are not set")
	}

	// Generate cache key from credentials
	clientKey := getClientKey(authCredentials)

	// Try to get existing client from pool
	if value, exists := vertexClientPool.Load(clientKey); exists {
		return value.(*http.Client), nil
	}

	// Create new authenticated client
	conf, err := google.JWTConfigFromJSON([]byte(authCredentials), "https://www.googleapis.com/auth/cloud-platform")
	if err != nil {
		return nil, fmt.Errorf("failed to create JWT config: %w", err)
	}

	client := conf.Client(context.Background())

	// Store the client using LoadOrStore to handle race conditions
	// If another goroutine stored a client while we were creating ours, use theirs
	actual, _ := vertexClientPool.LoadOrStore(clientKey, client)
	return actual.(*http.Client), nil
}

// GetProviderKey returns the provider identifier for Vertex.
func (provider *VertexProvider) GetProviderKey() schemas.ModelProvider {
	return schemas.Vertex
}

// TextCompletion is not supported by the Vertex provider.
// Returns an error indicating that text completion is not available.
func (provider *VertexProvider) TextCompletion(ctx context.Context, model string, key schemas.Key, text string, params *schemas.ModelParameters) (*schemas.BifrostResponse, *schemas.BifrostError) {
	return nil, newUnsupportedOperationError("text completion", "vertex")
}

// ChatCompletion performs a chat completion request to the Vertex API.
// It supports both text and image content in messages.
// Returns a BifrostResponse containing the completion results or an error if the request fails.
func (provider *VertexProvider) ChatCompletion(ctx context.Context, model string, key schemas.Key, messages []schemas.BifrostMessage, params *schemas.ModelParameters) (*schemas.BifrostResponse, *schemas.BifrostError) {
	if key.VertexKeyConfig == nil {
		return nil, newConfigurationError("vertex key config is not set", schemas.Vertex)
	}

<<<<<<< HEAD
=======
	// Format messages for Vertex API
	var formattedMessages []map[string]interface{}
	var preparedParams map[string]interface{}

	if strings.Contains(model, "claude") {
		formattedMessages, preparedParams = prepareAnthropicChatRequest(messages, params)
	} else {
		formattedMessages, preparedParams = prepareOpenAIChatRequest(messages, params)
	}

	requestBody := mergeConfig(map[string]interface{}{
		"model":    model,
		"messages": formattedMessages,
	}, preparedParams)

	if strings.Contains(model, "claude") {
		if _, exists := requestBody["anthropic_version"]; !exists {
			requestBody["anthropic_version"] = "vertex-2023-10-16"
		}

		delete(requestBody, "model")
	}

	delete(requestBody, "region")

	jsonBody, err := sonic.Marshal(requestBody)
	if err != nil {
		return nil, newBifrostOperationError(schemas.ErrProviderJSONMarshaling, err, schemas.Vertex)
	}

>>>>>>> 10a80678
	projectID := key.VertexKeyConfig.ProjectID
	if projectID == "" {
		return nil, newConfigurationError("project ID is not set", schemas.Vertex)
	}

	region := key.VertexKeyConfig.Region
	if region == "" {
		return nil, newConfigurationError("region is not set in meta config", schemas.Vertex)
	}

	// Determine request type based on model
	var requestBody interface{}
	var url string

	if api.IsAnthropicModel(model) {
		// Use Anthropic-style request for Claude models
		anthropicRequest := buildAnthropicChatRequest(model, messages, params)

		// Set Vertex-specific fields
		if anthropicRequest.AnthropicVersion == nil {
			version := "vertex-2023-10-16"
			anthropicRequest.AnthropicVersion = &version
		}

		requestBody = anthropicRequest
		url = fmt.Sprintf("https://%s-aiplatform.googleapis.com/v1/projects/%s/locations/%s/publishers/anthropic/models/%s:streamRawPredict", region, projectID, region, model)
	} else {
		// Use OpenAI-style request for non-Claude models
		openaiRequest := buildOpenAIChatCompletionRequest(model, messages, params)
		requestBody = openaiRequest
		url = fmt.Sprintf("https://%s-aiplatform.googleapis.com/v1beta1/projects/%s/locations/%s/endpoints/openapi/chat/completions", region, projectID, region)
	}

	jsonBody, err := json.Marshal(requestBody)
	if err != nil {
		return nil, newBifrostOperationError(schemas.ErrProviderJSONMarshaling, err, schemas.Vertex)
	}

	// Create request
	req, err := http.NewRequestWithContext(ctx, "POST", url, bytes.NewReader(jsonBody))
	if err != nil {
		return nil, &schemas.BifrostError{
			IsBifrostError: false,
			Error: schemas.ErrorField{
				Message: schemas.ErrProviderRequest,
				Error:   err,
			},
		}
	}

	// Set any extra headers from network config
	setExtraHeadersHTTP(req, provider.networkConfig.ExtraHeaders, nil)

	req.Header.Set("Content-Type", "application/json")

	client, err := getAuthClient(key)
	if err != nil {
		// Remove client from pool if auth client creation fails
		removeVertexClient(key.VertexKeyConfig.AuthCredentials)
		return nil, newBifrostOperationError("error creating auth client", err, schemas.Vertex)
	}

	// Make request
	resp, err := client.Do(req)
	if err != nil {
		if errors.Is(err, context.Canceled) || errors.Is(err, context.DeadlineExceeded) {
			return nil, &schemas.BifrostError{
				IsBifrostError: false,
				Error: schemas.ErrorField{
					Type:    StrPtr(schemas.RequestCancelled),
					Message: fmt.Sprintf("Request cancelled or timed out by context: %v", ctx.Err()),
					Error:   err,
				},
			}
		}
		// Remove client from pool for non-context errors (could be auth/network issues)
		removeVertexClient(key.VertexKeyConfig.AuthCredentials)
		return nil, newBifrostOperationError("error creating request", err, schemas.Vertex)
	}
	defer resp.Body.Close()

	// Handle error response
	// Read response body
	body, err := io.ReadAll(resp.Body)
	if err != nil {
		return nil, newBifrostOperationError("error reading response", err, schemas.Vertex)
	}

	if resp.StatusCode != http.StatusOK {
		// Remove client from pool for authentication/authorization errors
		if resp.StatusCode == http.StatusUnauthorized || resp.StatusCode == http.StatusForbidden {
			removeVertexClient(key.VertexKeyConfig.AuthCredentials)
		}

<<<<<<< HEAD
		var openAIErr api.OpenAIError
=======
		var openAIErr schemas.BifrostError
>>>>>>> 10a80678
		var vertexErr []VertexError

		provider.logger.Debug(fmt.Sprintf("error from vertex provider: %s", string(body)))

		if err := sonic.Unmarshal(body, &openAIErr); err != nil {
			// Try Vertex error format if OpenAI format fails
			if err := sonic.Unmarshal(body, &vertexErr); err != nil {
				return nil, newBifrostOperationError(schemas.ErrProviderResponseUnmarshal, err, schemas.Vertex)
			}

			if len(vertexErr) > 0 {
				return nil, newProviderAPIError(vertexErr[0].Error.Message, nil, resp.StatusCode, schemas.Vertex, nil, nil)
			}
		}

		return nil, newProviderAPIError(openAIErr.Error.Message, nil, resp.StatusCode, schemas.Vertex, nil, nil)
	}

	if strings.Contains(model, "claude") {
		// Create response object from pool
		response := acquireAnthropicChatResponse()
		defer releaseAnthropicChatResponse(response)

		rawResponse, bifrostErr := handleProviderResponse(body, response, provider.sendBackRawResponse)
		if bifrostErr != nil {
			return nil, bifrostErr
		}

		// Create final response
		bifrostResponse := &schemas.BifrostResponse{}
		var err *schemas.BifrostError
		bifrostResponse, err = parseAnthropicResponse(response, bifrostResponse)
		if err != nil {
			return nil, err
		}

		bifrostResponse.ExtraFields = schemas.BifrostResponseExtraFields{
			Provider:    schemas.Vertex,
			RawResponse: rawResponse,
		}

		if params != nil {
			bifrostResponse.ExtraFields.Params = *params
		}

		return bifrostResponse, nil
	} else {
		// Pre-allocate response structs from pools
		response := acquireOpenAIResponse()
		defer releaseOpenAIResponse(response)

		// Use enhanced response handler with pre-allocated response
		rawResponse, bifrostErr := handleProviderResponse(body, response, provider.sendBackRawResponse)
		if bifrostErr != nil {
			return nil, bifrostErr
		}

		// Create final response
		bifrostResponse := &schemas.BifrostResponse{
			ID:                response.ID,
			Object:            response.Object,
			Choices:           response.Choices,
			Model:             response.Model,
			Created:           response.Created,
			ServiceTier:       response.ServiceTier,
			SystemFingerprint: response.SystemFingerprint,
			Usage:             response.Usage,
			ExtraFields: schemas.BifrostResponseExtraFields{
				Provider:    schemas.Vertex,
				RawResponse: rawResponse,
			},
		}

		if params != nil {
			bifrostResponse.ExtraFields.Params = *params
		}

		return bifrostResponse, nil
	}
}

// Embedding is not supported by the Vertex provider.
func (provider *VertexProvider) Embedding(ctx context.Context, model string, key schemas.Key, input *schemas.EmbeddingInput, params *schemas.ModelParameters) (*schemas.BifrostResponse, *schemas.BifrostError) {
	return nil, newUnsupportedOperationError("embedding", "vertex")
}

// ChatCompletionStream performs a streaming chat completion request to the Vertex API.
// It supports both OpenAI-style streaming (for non-Claude models) and Anthropic-style streaming (for Claude models).
// Returns a channel of BifrostResponse objects for streaming results or an error if the request fails.
func (provider *VertexProvider) ChatCompletionStream(ctx context.Context, postHookRunner schemas.PostHookRunner, model string, key schemas.Key, messages []schemas.BifrostMessage, params *schemas.ModelParameters) (chan *schemas.BifrostStream, *schemas.BifrostError) {
	if key.VertexKeyConfig == nil {
		return nil, newConfigurationError("vertex key config is not set", schemas.Vertex)
	}

	projectID := key.VertexKeyConfig.ProjectID
	if projectID == "" {
		return nil, newConfigurationError("project ID is not set", schemas.Vertex)
	}

	region := key.VertexKeyConfig.Region
	if region == "" {
		return nil, newConfigurationError("region is not set in meta config", schemas.Vertex)
	}

	client, err := getAuthClient(key)
	if err != nil {
		// Remove client from pool if auth client creation fails
		removeVertexClient(key.VertexKeyConfig.AuthCredentials)
		return nil, newBifrostOperationError("error creating auth client", err, schemas.Vertex)
	}

	if api.IsAnthropicModel(model) {
		// Use Anthropic-style streaming for Claude models
		anthropicRequest := buildAnthropicChatRequest(model, messages, params)

		// Set streaming and Vertex-specific fields
		stream := true
		anthropicRequest.Stream = &stream

		if anthropicRequest.AnthropicVersion == nil {
			version := "vertex-2023-10-16"
			anthropicRequest.AnthropicVersion = &version
		}

		url := fmt.Sprintf("https://%s-aiplatform.googleapis.com/v1/projects/%s/locations/%s/publishers/anthropic/models/%s:streamRawPredict", region, projectID, region, model)

		// Prepare headers for Vertex Anthropic
		headers := map[string]string{
			"Content-Type":  "application/json",
			"Accept":        "text/event-stream",
			"Cache-Control": "no-cache",
		}

		// Use shared Anthropic streaming logic
		return handleAnthropicStreaming(
			ctx,
			client,
			url,
			anthropicRequest,
			headers,
			provider.networkConfig.ExtraHeaders,
			schemas.Vertex,
			params,
			postHookRunner,
			provider.logger,
		)
	} else {
		// Use OpenAI-style streaming for non-Claude models
		openaiRequest := buildOpenAIChatCompletionRequest(model, messages, params)

		// Set streaming
		stream := true
		openaiRequest.Stream = &stream

		url := fmt.Sprintf("https://%s-aiplatform.googleapis.com/v1beta1/projects/%s/locations/%s/endpoints/openapi/chat/completions", region, projectID, region)

		// Prepare headers for Vertex OpenAI-compatible
		headers := map[string]string{
			"Content-Type":  "application/json",
			"Accept":        "text/event-stream",
			"Cache-Control": "no-cache",
		}

		// Use shared OpenAI streaming logic
		return handleOpenAIStreaming(
			ctx,
			client,
			url,
			openaiRequest,
			headers,
			provider.networkConfig.ExtraHeaders,
			schemas.Vertex,
			params,
			postHookRunner,
			provider.logger,
		)
	}
}

func (provider *VertexProvider) Speech(ctx context.Context, model string, key schemas.Key, input *schemas.SpeechInput, params *schemas.ModelParameters) (*schemas.BifrostResponse, *schemas.BifrostError) {
	return nil, newUnsupportedOperationError("speech", "vertex")
}

func (provider *VertexProvider) SpeechStream(ctx context.Context, postHookRunner schemas.PostHookRunner, model string, key schemas.Key, input *schemas.SpeechInput, params *schemas.ModelParameters) (chan *schemas.BifrostStream, *schemas.BifrostError) {
	return nil, newUnsupportedOperationError("speech stream", "vertex")
}

func (provider *VertexProvider) Transcription(ctx context.Context, model string, key schemas.Key, input *schemas.TranscriptionInput, params *schemas.ModelParameters) (*schemas.BifrostResponse, *schemas.BifrostError) {
	return nil, newUnsupportedOperationError("transcription", "vertex")
}

func (provider *VertexProvider) TranscriptionStream(ctx context.Context, postHookRunner schemas.PostHookRunner, model string, key schemas.Key, input *schemas.TranscriptionInput, params *schemas.ModelParameters) (chan *schemas.BifrostStream, *schemas.BifrostError) {
	return nil, newUnsupportedOperationError("transcription stream", "vertex")
}<|MERGE_RESOLUTION|>--- conflicted
+++ resolved
@@ -137,39 +137,6 @@
 		return nil, newConfigurationError("vertex key config is not set", schemas.Vertex)
 	}
 
-<<<<<<< HEAD
-=======
-	// Format messages for Vertex API
-	var formattedMessages []map[string]interface{}
-	var preparedParams map[string]interface{}
-
-	if strings.Contains(model, "claude") {
-		formattedMessages, preparedParams = prepareAnthropicChatRequest(messages, params)
-	} else {
-		formattedMessages, preparedParams = prepareOpenAIChatRequest(messages, params)
-	}
-
-	requestBody := mergeConfig(map[string]interface{}{
-		"model":    model,
-		"messages": formattedMessages,
-	}, preparedParams)
-
-	if strings.Contains(model, "claude") {
-		if _, exists := requestBody["anthropic_version"]; !exists {
-			requestBody["anthropic_version"] = "vertex-2023-10-16"
-		}
-
-		delete(requestBody, "model")
-	}
-
-	delete(requestBody, "region")
-
-	jsonBody, err := sonic.Marshal(requestBody)
-	if err != nil {
-		return nil, newBifrostOperationError(schemas.ErrProviderJSONMarshaling, err, schemas.Vertex)
-	}
-
->>>>>>> 10a80678
 	projectID := key.VertexKeyConfig.ProjectID
 	if projectID == "" {
 		return nil, newConfigurationError("project ID is not set", schemas.Vertex)
@@ -264,11 +231,7 @@
 			removeVertexClient(key.VertexKeyConfig.AuthCredentials)
 		}
 
-<<<<<<< HEAD
-		var openAIErr api.OpenAIError
-=======
 		var openAIErr schemas.BifrostError
->>>>>>> 10a80678
 		var vertexErr []VertexError
 
 		provider.logger.Debug(fmt.Sprintf("error from vertex provider: %s", string(body)))
