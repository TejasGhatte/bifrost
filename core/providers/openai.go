--- conflicted
+++ resolved
@@ -23,57 +23,22 @@
 	"github.com/valyala/fasthttp"
 )
 
-<<<<<<< HEAD
-// openAIResponsePool provides a pool for OpenAI response objects.
-var openAIResponsePool = sync.Pool{
-	New: func() interface{} {
-		return &api.OpenAIResponse{}
-=======
-// OpenAIResponse represents the response structure from the OpenAI API.
-// It includes completion choices, model information, and usage statistics.
-type OpenAIResponse struct {
-	ID      string                          `json:"id"`      // Unique identifier for the completion
-	Object  string                          `json:"object"`  // Type of completion (text.completion, chat.completion, or embedding)
-	Choices []schemas.BifrostResponseChoice `json:"choices"` // Array of completion choices
-	Data    []struct {                      // Embedding data
-		Object    string `json:"object"`
-		Embedding any    `json:"embedding"`
-		Index     int    `json:"index"`
-	} `json:"data,omitempty"`
-	Model             string           `json:"model"`              // Model used for the completion
-	Created           int              `json:"created"`            // Unix timestamp of completion creation
-	ServiceTier       *string          `json:"service_tier"`       // Service tier used for the request
-	SystemFingerprint *string          `json:"system_fingerprint"` // System fingerprint for the request
-	Usage             schemas.LLMUsage `json:"usage"`              // Token usage statistics
-}
-
 // openAIResponsePool provides a pool for OpenAI response objects.
 var openAIResponsePool = sync.Pool{
 	New: func() interface{} {
 		return &schemas.BifrostResponse{}
->>>>>>> 10a80678
 	},
 }
 
 // acquireOpenAIResponse gets an OpenAI response from the pool and resets it.
-<<<<<<< HEAD
-func acquireOpenAIResponse() *api.OpenAIResponse {
-	resp := openAIResponsePool.Get().(*api.OpenAIResponse)
-	*resp = api.OpenAIResponse{} // Reset the struct
-=======
 func acquireOpenAIResponse() *schemas.BifrostResponse {
 	resp := openAIResponsePool.Get().(*schemas.BifrostResponse)
 	*resp = schemas.BifrostResponse{} // Reset the struct
->>>>>>> 10a80678
 	return resp
 }
 
 // releaseOpenAIResponse returns an OpenAI response to the pool.
-<<<<<<< HEAD
-func releaseOpenAIResponse(resp *api.OpenAIResponse) {
-=======
 func releaseOpenAIResponse(resp *schemas.BifrostResponse) {
->>>>>>> 10a80678
 	if resp != nil {
 		openAIResponsePool.Put(resp)
 	}
@@ -107,11 +72,7 @@
 
 	// Pre-warm response pools
 	for range config.ConcurrencyAndBufferSize.Concurrency {
-<<<<<<< HEAD
-		openAIResponsePool.Put(&api.OpenAIResponse{})
-=======
 		openAIResponsePool.Put(&schemas.BifrostResponse{})
->>>>>>> 10a80678
 	}
 
 	// Configure proxy if provided
@@ -465,13 +426,8 @@
 	}
 
 	// Parse response
-<<<<<<< HEAD
 	var response api.OpenAIResponse
-	if err := json.Unmarshal(resp.Body(), &response); err != nil {
-=======
-	var response OpenAIResponse
 	if err := sonic.Unmarshal(resp.Body(), &response); err != nil {
->>>>>>> 10a80678
 		return nil, newBifrostOperationError(schemas.ErrProviderResponseUnmarshal, err, schemas.OpenAI)
 	}
 
@@ -664,13 +620,8 @@
 
 			// Handle error responses
 			if _, hasError := errorCheck["error"]; hasError {
-<<<<<<< HEAD
-				var openAIError api.OpenAIError
-				if err := json.Unmarshal([]byte(jsonData), &openAIError); err != nil {
-=======
 				errorStream, err := parseOpenAIErrorForStreamDataLine(jsonData)
 				if err != nil {
->>>>>>> 10a80678
 					logger.Warn(fmt.Sprintf("Failed to parse error response: %v", err))
 					continue
 				}
@@ -817,8 +768,7 @@
 		return nil, newBifrostOperationError("invalid speech input: voice is required", nil, schemas.OpenAI)
 	}
 
-	streamFormat := "sse"
-	requestBody.StreamFormat = &streamFormat
+	requestBody.StreamFormat = api.Ptr("sse")
 
 	jsonBody, err := sonic.Marshal(requestBody)
 	if err != nil {
@@ -905,13 +855,8 @@
 
 			// Handle error responses
 			if _, hasError := errorCheck["error"]; hasError {
-<<<<<<< HEAD
-				var openAIError api.OpenAIError
-				if err := json.Unmarshal([]byte(jsonData), &openAIError); err != nil {
-=======
 				errorStream, err := parseOpenAIErrorForStreamDataLine(jsonData)
 				if err != nil {
->>>>>>> 10a80678
 					provider.logger.Warn(fmt.Sprintf("Failed to parse error response: %v", err))
 					continue
 				}
@@ -1127,13 +1072,8 @@
 
 			// Handle error responses
 			if _, hasError := errorCheck["error"]; hasError {
-<<<<<<< HEAD
-				var openAIError api.OpenAIError
-				if err := json.Unmarshal([]byte(jsonData), &openAIError); err != nil {
-=======
 				errorStream, err := parseOpenAIErrorForStreamDataLine(jsonData)
 				if err != nil {
->>>>>>> 10a80678
 					provider.logger.Warn(fmt.Sprintf("Failed to parse error response: %v", err))
 					continue
 				}
@@ -1250,11 +1190,7 @@
 }
 
 func parseOpenAIError(resp *fasthttp.Response) *schemas.BifrostError {
-<<<<<<< HEAD
-	var errorResp api.OpenAIError
-=======
 	var errorResp schemas.BifrostError
->>>>>>> 10a80678
 
 	bifrostErr := handleProviderAPIError(resp, &errorResp)
 
@@ -1273,11 +1209,7 @@
 }
 
 func parseStreamOpenAIError(resp *http.Response) *schemas.BifrostError {
-<<<<<<< HEAD
-	var errorResp api.OpenAIError
-=======
 	var errorResp schemas.BifrostError
->>>>>>> 10a80678
 
 	statusCode := resp.StatusCode
 	body, _ := io.ReadAll(resp.Body)
